--- conflicted
+++ resolved
@@ -1,11 +1,7 @@
 import unittest
 from pathlib import Path
 from pymatgen.core.surface import Slab
-<<<<<<< HEAD
-from surfaxe.io import load_config_dict, slab_from_file
-=======
 from surfaxe.io import _load_config_dict, slab_from_file
->>>>>>> 99ae6106
 
 class LoadTestCase(unittest.TestCase): 
     def test_load_cd(self): 
